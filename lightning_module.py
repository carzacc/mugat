"""
Donut
Copyright (c) 2022-present NAVER Corp.
MIT License
Copyright (c) Meta Platforms, Inc. and affiliates.
"""
import math
import random
from pathlib import Path

import numpy as np
import lightning.pytorch as pl
import torch
from lightning.pytorch.utilities import rank_zero_only
from torch.nn.utils.rnn import pad_sequence
from torch.optim.lr_scheduler import LambdaLR
from torch.utils.data import DataLoader

from nougat import NougatConfig, NougatModel
from nougat.metrics import get_metrics


class NougatModelPLModule(pl.LightningModule):
    def __init__(self, config):
        super().__init__()
        self.validation_step_outputs = []
        self.config = config
        if self.config.get("model_path", False):
            self.model = NougatModel.from_pretrained(
                self.config.model_path,
                input_size=self.config.input_size,
                max_length=self.config.max_length,
                align_long_axis=self.config.align_long_axis,
                window_size=self.config.window_size,
                encoder_layer=self.config.encoder_layer,
                decoder_layer=self.config.decoder_layer,
                patch_size=self.config.patch_size,
                embed_dim=self.config.embed_dim,
                num_heads=self.config.num_heads,
                hidden_dimension=self.config.hidden_dimension,
                ignore_mismatched_sizes=True,
            )
        else:
            self.model = NougatModel(
                config=NougatConfig(
                    input_size=self.config.input_size,
                    max_length=self.config.max_length,
                    align_long_axis=self.config.align_long_axis,
                    window_size=self.config.window_size,
                    encoder_layer=self.config.encoder_layer,
                    decoder_layer=self.config.decoder_layer,
                    tokenizer_file=self.config.tokenizer,
                    patch_size=self.config.patch_size,
                    embed_dim=self.config.embed_dim,
                    num_heads=self.config.num_heads,
                    hidden_dimension=self.config.hidden_dimension,
                )
            )

    def training_step(self, batch, batch_idx):
<<<<<<< HEAD
        # input_tensor, next_image_tensor, prev_image_tensor, input_ids, attention_mask
        image_tensors, next_image_tensors, prev_image_tensors, decoder_input_ids, attention_masks = list(), list(), list(), list(), list()
=======
        image_tensors, prev_image_tensors, next_image_tensors, decoder_input_ids, attention_masks = list(), list(), list()
>>>>>>> 7baafed2
        if batch is None:
            return
        for batch_data in batch:
            if batch_data is None or batch_data[0] is None:
                continue
            image_tensors.append(batch_data[0])
            next_image_tensors.append(batch_data[1])
            prev_image_tensors.append(batch_data[2])
            decoder_input_ids.append(batch_data[3])
            attention_masks.append(batch_data[4])
        image_tensors = torch.cat(image_tensors)
        prev_image_tensors = torch.cat(prev_image_tensors)
        next_image_tensors = torch.cat(next_image_tensors)
        decoder_input_ids = torch.cat(decoder_input_ids)
        attention_masks = torch.cat(attention_masks)
<<<<<<< HEAD
        loss = self.model(image_tensors, prev_image_tensors, next_image_tensors, decoder_input_ids, attention_masks)[0]
=======
        loss = self.model(
            image_tensors,
            prev_image_tensors,
            next_image_tensors,
            decoder_input_ids,
            attention_masks
        )[0]
>>>>>>> 7baafed2
        if loss is not None:
            self.log_dict({"train/loss": loss}, sync_dist=True)
        return loss

    def validation_step(self, batch, batch_idx, dataset_idx=0):
        if batch is None:
            return
        image_tensors, prev_image_tensors, next_image_tensors, decoder_input_ids, _ = batch
        if image_tensors is None:
            return
        markdown = pad_sequence(
            decoder_input_ids,
            batch_first=True,
        )
        preds = self.model.inference(
            image_tensors=image_tensors,
            prev_image_tensors=prev_image_tensors,
            next_image_tensors=next_image_tensors,
            return_attentions=False,
        )["predictions"]
        gts = self.model.decoder.tokenizer.batch_decode(
            markdown, skip_special_tokens=True
        )
        metrics = get_metrics(gts, preds, pool=False)
        scores = {
            "val/" + key: sum(values) / len(values) for key, values in metrics.items()
        }
        self.validation_step_outputs.append(scores)
        return scores

    def on_validation_epoch_end(self):
        if (
            self.validation_step_outputs is not None
            and len(self.validation_step_outputs) >= 1
        ):
            self.log_dict(self.validation_step_outputs[0], sync_dist=True)
            self.validation_step_outputs.clear()

    def configure_optimizers(self):
        def _get_device_count():
            if torch.cuda.is_available():
                return torch.cuda.device_count()
            elif torch.backends.mps.is_available():
                # Can MPS have more than one device?
                return 1
            return 1

        max_iter = None

        if int(self.config.get("max_epochs", -1)) > 0:
            assert (
                len(self.config.train_batch_sizes) == 1
            ), "Set max_epochs only if the number of datasets is 1"
            steps = self.config.num_training_samples_per_epoch
            max_iter = (self.config.max_epochs * steps) / max(
                1,
                (
                    self.config.train_batch_sizes[0]
                    * _get_device_count()
                    * self.config.get("num_nodes", 1)
                ),
            )

        if int(self.config.get("max_steps", -1)) > 0:
            max_iter = (
                min(self.config.max_steps, max_iter)
                if max_iter is not None
                else self.config.max_steps
            )

        assert max_iter is not None
        optimizer = torch.optim.AdamW(self.parameters(), lr=self.config.lr)
        scheduler = {
            "scheduler": self.exponential_scheduler(
                optimizer,
                self.config.warmup_steps,
                self.config.lr,
                self.config.get("min_lr", 5e-5),
                self.config.get("gamma", 0.9996),
            ),
            "name": "learning_rate",
            "interval": "step",
            "frequency": self.config.get("lr_step", 1),
        }
        return [optimizer], [scheduler]

    @staticmethod
    def cosine_scheduler(optimizer, training_steps, warmup_steps):
        def lr_lambda(current_step):
            if current_step < warmup_steps:
                return current_step / max(1, warmup_steps)
            progress = current_step - warmup_steps
            progress /= max(1, training_steps - warmup_steps)
            return max(0.0, 0.5 * (1.0 + math.cos(math.pi * progress)))

        return LambdaLR(optimizer, lr_lambda)

    @staticmethod
    def exponential_scheduler(optimizer, warmup_steps, lr, min_lr=5e-5, gamma=0.9999):
        def lr_lambda(x):
            if x > warmup_steps or warmup_steps <= 0:
                if lr * gamma ** (x - warmup_steps) > min_lr:
                    return gamma ** (x - warmup_steps)
                else:
                    return min_lr / lr
            else:
                return x / warmup_steps

        return LambdaLR(optimizer, lr_lambda=lr_lambda)

    def get_progress_bar_dict(self):
        items = super().get_progress_bar_dict()
        items.pop("v_num", None)
        items["exp_name"] = f"{self.config.get('exp_name', '')}"
        items["exp_version"] = f"{self.config.get('exp_version', '')}"
        return items

    @rank_zero_only
    def on_save_checkpoint(self, checkpoint):
        save_path = (
            Path(self.config.result_path)
            / self.config.exp_name
            / self.config.exp_version
        )
        self.model.save_pretrained(save_path)
        self.model.decoder.tokenizer.save_pretrained(save_path)


class NougatDataPLModule(pl.LightningDataModule):
    def __init__(self, config):
        super().__init__()
        self.config = config
        self.train_batch_sizes = self.config.train_batch_sizes
        self.val_batch_sizes = self.config.val_batch_sizes
        self.train_datasets = []
        self.val_datasets = []
        self.g = torch.Generator()
        self.g.manual_seed(self.config.seed)

    def train_dataloader(self):
        loaders = [
            DataLoader(
                torch.utils.data.ConcatDataset(self.train_datasets),
                batch_size=self.train_batch_sizes[0],
                num_workers=self.config.num_workers,
                pin_memory=True,
                worker_init_fn=self.seed_worker,
                generator=self.g,
                shuffle=True,
                collate_fn=self.ignore_none_collate,
            )
        ]
        return loaders

    def val_dataloader(self):
        loaders = [
            DataLoader(
                torch.utils.data.ConcatDataset(self.val_datasets),
                batch_size=self.val_batch_sizes[0],
                pin_memory=True,
                shuffle=True,
                collate_fn=self.ignore_none_collate,
            )
        ]
        return loaders

    @staticmethod
    def seed_worker(wordker_id):
        worker_seed = torch.initial_seed() % 2**32
        np.random.seed(worker_seed)
        random.seed(worker_seed)

    @staticmethod
    def ignore_none_collate(batch):
        if batch is None:
            return
        try:
            batch = [x for x in batch if x is not None and x[0] is not None]
            if len(batch) == 0:
                return
            return torch.utils.data.dataloader.default_collate(batch)
        except AttributeError:
            pass<|MERGE_RESOLUTION|>--- conflicted
+++ resolved
@@ -58,12 +58,7 @@
             )
 
     def training_step(self, batch, batch_idx):
-<<<<<<< HEAD
-        # input_tensor, next_image_tensor, prev_image_tensor, input_ids, attention_mask
-        image_tensors, next_image_tensors, prev_image_tensors, decoder_input_ids, attention_masks = list(), list(), list(), list(), list()
-=======
         image_tensors, prev_image_tensors, next_image_tensors, decoder_input_ids, attention_masks = list(), list(), list()
->>>>>>> 7baafed2
         if batch is None:
             return
         for batch_data in batch:
@@ -79,9 +74,6 @@
         next_image_tensors = torch.cat(next_image_tensors)
         decoder_input_ids = torch.cat(decoder_input_ids)
         attention_masks = torch.cat(attention_masks)
-<<<<<<< HEAD
-        loss = self.model(image_tensors, prev_image_tensors, next_image_tensors, decoder_input_ids, attention_masks)[0]
-=======
         loss = self.model(
             image_tensors,
             prev_image_tensors,
@@ -89,7 +81,6 @@
             decoder_input_ids,
             attention_masks
         )[0]
->>>>>>> 7baafed2
         if loss is not None:
             self.log_dict({"train/loss": loss}, sync_dist=True)
         return loss
